--- conflicted
+++ resolved
@@ -1,25 +1,21 @@
 package mesosphere.mesos
+
+import scala.util.{ Try, Success, Failure, Random }
+import scala.collection.JavaConverters._
+import scala.collection.mutable
 
 import java.io.ByteArrayOutputStream
 
 import com.fasterxml.jackson.databind.ObjectMapper
 import com.google.protobuf.ByteString
-<<<<<<< HEAD
-import scala.util.{ Try, Success, Failure, Random }
-import mesosphere.mesos.protos.{ RangesResource, ScalarResource, Resource }
-=======
+import org.apache.log4j.Logger
+import org.apache.mesos.Protos.Environment._
+import org.apache.mesos.Protos._
+
 import mesosphere.marathon._
 import mesosphere.marathon.api.v1.AppDefinition
 import mesosphere.marathon.tasks.TaskTracker
 import mesosphere.mesos.protos.{ RangesResource, Resource, ScalarResource }
-import org.apache.log4j.Logger
-import org.apache.mesos.Protos.Environment._
-import org.apache.mesos.Protos._
-
-import scala.collection.JavaConverters._
-import scala.collection._
-import scala.util.Random
->>>>>>> e8b298a2
 
 class TaskBuilder(app: AppDefinition,
                   newTaskId: String => TaskID,
@@ -235,7 +231,7 @@
     None
   }
 
-  def portsEnv(ports: Seq[Long]): Map[String, String] = {
+  def portsEnv(ports: Seq[Long]): scala.collection.Map[String, String] = {
     if (ports.isEmpty) {
       return Map.empty
     }
